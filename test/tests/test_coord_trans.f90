program test_coord_trans
  use omp_lib
  use util, only: pi, twopi, c, e_charge, e_mass, p_mass, ev
  use new_vmec_stuff_mod, only : netcdffile, multharm, ns_s, ns_tp

  use parmot_mod, only : ro0, rmu
  use field_can_mod, only : FieldCan
  use orbit_symplectic, only : SymplecticIntegrator, orbit_timestep_sympl
  use simple, only : init_field, init_sympl
  use cut_detector, only : fract_dimension
  use params, only : Tracer, debug
<<<<<<< HEAD
  use binsrc_sub, only: binsrc
  use get_can_sub, only: can_to_vmec, vmec_to_can
  use alpha_lifetime_sub, only: integrate_mfl_can
=======
  use vmecin_sub, only : stevvo
>>>>>>> 6a5004d5

  implicit none

  integer          :: npoi,L1i,nper,npoiper,i,ntimstep,ntestpart
  integer          :: notrace_passing,loopskip,iskip
  double precision :: dphi,phibeg,bmod00,rlarm,bmax,bmin
  double precision :: tau,dtau,dtaumin,xi,v0,bmod_ref,E_alpha,trace_time
  double precision :: RT0,R0i,cbfi,bz0i,bf0,rbig
  double precision :: sbeg,thetabeg
  double precision, dimension(:),   allocatable :: bstart,volstart
  double precision, dimension(:,:), allocatable :: xstart
  double precision, dimension(:,:), allocatable :: zstart
  double precision, dimension(:), allocatable :: confpart_trap,confpart_pass
  double precision, dimension(:), allocatable :: times_lost
  integer          :: npoiper2
  double precision :: contr_pp
  double precision :: facE_al
  integer          :: ibins
  integer          :: n_e,n_d
  integer          :: startmode

  integer :: ntau ! number of dtaumin in dtau
  integer :: integmode = 0 ! 0 = RK, 1 = Euler1, 2 = Euler2, 3 = Verlet

  integer :: kpart = 0 ! progress counter for particles

  double precision :: relerr

  type(Tracer) :: norb
  double precision, allocatable :: trap_par(:)

  integer, parameter :: n_tip_vars = 6  ! variables to evaluate at tip: z(1..5), par_inv
  integer :: nplagr,nder,npl_half
  integer :: norbper,nfp
  double precision :: fper, zerolam = 0d0

  double precision :: tcut
  integer :: ntcut
  logical          :: class_plot     !<=AAA
  double precision :: cut_in_per     !<=AAA

! read config file
  call read_config

! initialize field geometry
  call init_field(norb, netcdffile, ns_s, ns_tp, multharm, integmode)
  call init_params
  print *, 'tau: ', dtau, dtaumin, min(dabs(mod(dtau, dtaumin)), &
                    dabs(mod(dtau, dtaumin)-dtaumin))/dtaumin, ntau

! pre-compute starting flux surface
  npoi=nper*npoiper ! total number of starting points
  allocate(xstart(3,npoi),bstart(npoi),volstart(npoi))
  call init_starting_surf

  allocate(zstart(5,ntestpart))
  call init_starting_points
  if (startmode == 0) stop

  call testcoordtrans

 deallocate(xstart, bstart, volstart, zstart)

contains

subroutine read_config
  open(1,file='simple.in',recl=1024)
  read (1,*) notrace_passing   !skip tracing passing prts if notrace_passing=1
  read (1,*) nper              !number of periods for initial field line        ! TODO: increase
  read (1,*) npoiper           !number of points per period on this field line  ! TODO: increase
  read (1,*) ntimstep          !number of time steps per slowing down time
  read (1,*) ntestpart         !number of test particles
  read (1,*) bmod_ref          !reference field, G, for Boozer $B_{00}$
  read (1,*) trace_time        !slowing down time, s
  read (1,*) sbeg              !starting s for field line                       !<=2017
  read (1,*) phibeg            !starting phi for field line                     !<=2017
  read (1,*) thetabeg          !starting theta for field line                   !<=2017
  read (1,*) loopskip          !how many loops to skip to shift random numbers
  read (1,*) contr_pp          !control of passing particle fraction            ! UNUSED (2019)
  read (1,*) facE_al           !facE_al test particle energy reduction factor
  read (1,*) npoiper2          !additional integration step split factor
  read (1,*) n_e               !test particle charge number (the same as Z)
  read (1,*) n_d               !test particle mass number (the same as A)
  read (1,*) netcdffile        !name of VMEC file in NETCDF format <=2017 NEW
  read (1,*) ns_s              !spline order for 3D quantities over s variable
  read (1,*) ns_tp             !spline order for 3D quantities over theta and phi
  read (1,*) multharm          !angular grid factor (n_grid=multharm*n_harm_max where n_harm_max - maximum Fourier index)
  read (1,*) startmode         !mode for initial conditions: 0=generate and store, 1=generate, store, and run, 2=read and run, 3=read ANTS and run
  read (1,*) integmode         !mode for integrator: -1 = RK VMEC, 0 = RK CAN, 1 = Euler1, 2 = Euler2, 3 = Verlet
  read (1,*) relerr            !relative error for RK integrator
  read (1,*) tcut              !time when to do cut for classification, usually 1d-1, or -1 if no cuts desired
  read (1,*) debug             !produce debugging output (.True./.False.). Use only in non-parallel mode!
  read (1,*) class_plot        !write starting points at phi=const cut for classification plot (.True./.False.).  !<=AAA
  read (1,*) cut_in_per        !normalized phi-cut position within field period, [0:1], used if class_plot=.True. !<=AAA
  close(1)
end subroutine read_config

subroutine init_params
! set alpha energy, velocity, and Larmor radius
  E_alpha=3.5d6/facE_al
  v0=sqrt(2.d0*E_alpha*ev/(n_d*p_mass))
  rlarm=v0*n_d*p_mass*c/(n_e*e_charge*bmod_ref)

! Neglect relativistic effects by large inverse relativistic temperature
  rmu=1d8

! normalized slowing down time:
  tau=trace_time*v0
! normalized time step:
  dtau=tau/dble(ntimstep-1)
! parameters for the vacuum chamber:
  call stevvo(RT0,R0i,L1i,cbfi,bz0i,bf0) ! TODO: why again?
  rbig=rt0
! field line integration step step over phi (to check chamber wall crossing)
  dphi=2.d0*pi/(L1i*npoiper)
! orbit integration time step (to check chamber wall crossing)
  dtaumin=2.d0*pi*rbig/npoiper2
  ntau=ceiling(dtau/dtaumin)
  dtaumin=dtau/ntau

  ntcut = ceiling(ntimstep*ntau*tcut/trace_time)

  norbper=ceiling(1d0*ntau*ntimstep/(L1i*npoiper2))
  nfp=L1i*norbper         !<= guess for footprint number

  zerolam=0.d0
  nplagr=4
  nder=0
  npl_half=nplagr/2

  fper = 2d0*pi/dble(L1i)   !<= field period
end subroutine init_params

subroutine init_starting_surf
  use alpha_lifetime_sub, only: integrate_mfl_can
  integer :: ierr

  xstart=0.d0
  bstart=0.d0
  volstart=0.d0

  call integrate_mfl_can( &
    npoi,dphi,sbeg,phibeg,thetabeg, &
    xstart,bstart,volstart,bmod00,ierr)

  if(ierr.ne.0) then
    print *,'starting field line has points outside the chamber'
    stop
  endif

! Larmor radius corresponds to the field stregth egual to $B_{00}$ harmonic
! in Boozer coordinates:
  ro0=rlarm*bmod00
! maximum value of B module:
  bmax=maxval(bstart)
  bmin=minval(bstart)

  print *, 'bmod00 = ', bmod00, 'bmin = ', bmin, 'bmax = ', bmax
end subroutine init_starting_surf

subroutine init_starting_points_ants(unit)
  use parse_ants, only: process_line
  integer, intent(in) :: unit

  integer, parameter :: maxlen = 4096
  character(len=maxlen) :: line
  real(8) :: v_par, v_perp, u, v, s
  integer :: ipart

  do ipart=1,ntestpart
    read(unit, '(A)') line
    call process_line(line, v_par, v_perp, u, v, s)
    print *, v_par, v_perp, u, v, s
  enddo
end subroutine

subroutine init_starting_points
  use binsrc_sub

  integer :: ipart

  ! skip random numbers according to configuration
    do iskip=1,loopskip
      do ipart=1,ntestpart
        call random_number(xi)
        call random_number(xi)
      enddo
    enddo

  ! files for storing starting coords
  open(1,file='start.dat',recl=1024)
  ! determine the starting point:
  if (startmode == 0 .or. startmode == 1) then
    do ipart=1,ntestpart
      call random_number(xi)
      call binsrc(volstart,1,npoi,xi,i)
      ibins=i
      ! coordinates: z(1) = R, z(2) = phi, z(3) = Z
      zstart(1:3,ipart)=xstart(:,i)
      ! normalized velocity module z(4) = v / v_0:
      zstart(4,ipart)=1.d0
      ! starting pitch z(5)=v_\parallel / v:
      call random_number(xi)
      zstart(5,ipart)=2.d0*(xi-0.5d0)
      write(1,*) zstart(:,ipart)
    enddo
  else if (startmode == 2) then
    do ipart=1,ntestpart
      read(1,*) zstart(:,ipart)
    enddo
  else if (startmode == 3) then  ! ANTS input mode
    call init_starting_points_ants(1)
  endif

  close(1)
end subroutine init_starting_points

!--------------------------------------------------

subroutine testcoordtrans
use get_can_sub
!
integer :: it,ip,nt,np,nper
double precision :: r,vartheta_c,varphi_c,theta_vmec,varphi_vmec,ht,hp
double precision :: vartheta_c_back,varphi_c_back
!
nper=5
nt=100
np=101
ht=2.d0*pi/dble(nt)
hp=2.d0*pi/dble(np*nper)
r=0.7
do it=0,nt
  do ip=0,np
    vartheta_c=ht*dble(it)
    varphi_c=hp*dble(ip)
!
    call can_to_vmec(r,vartheta_c,varphi_c,theta_vmec,varphi_vmec)
    call vmec_to_can(r,theta_vmec,varphi_vmec,vartheta_c_back,varphi_c_back)
!
    write(20001,*) vartheta_c,varphi_c,vartheta_c_back-vartheta_c
    write(20002,*) vartheta_c,varphi_c,varphi_c_back-varphi_c
  enddo
  write(20001,*) ' '
  write(20002,*) ' '
enddo

stop

end subroutine testcoordtrans

!-----------------------------------------

end program test_coord_trans<|MERGE_RESOLUTION|>--- conflicted
+++ resolved
@@ -9,13 +9,7 @@
   use simple, only : init_field, init_sympl
   use cut_detector, only : fract_dimension
   use params, only : Tracer, debug
-<<<<<<< HEAD
-  use binsrc_sub, only: binsrc
-  use get_can_sub, only: can_to_vmec, vmec_to_can
-  use alpha_lifetime_sub, only: integrate_mfl_can
-=======
   use vmecin_sub, only : stevvo
->>>>>>> 6a5004d5
 
   implicit none
 
