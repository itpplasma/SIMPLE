--- conflicted
+++ resolved
@@ -6,16 +6,9 @@
   use field_can_mod, only : FieldCan
   use orbit_symplectic, only : SymplecticIntegrator, orbit_timestep_sympl
   use simple, only : init_sympl
-<<<<<<< HEAD
-  use binsrc_sub, only: binsrc
-  use get_canonical_coordinates_sub, only: can_to_vmec, vmec_to_can, &
-    get_canonical_coordinates
-  use alpha_lifetime_sub, only: integrate_mfl_can, orbit_timestep_axis
-=======
   use get_can_sub, only : can_to_vmec, get_canonical_coordinates
   use alpha_lifetime_sub, only : orbit_timestep_axis
   use spline_vmec_sub
->>>>>>> e7eb42aa
 !
   implicit none
 !
