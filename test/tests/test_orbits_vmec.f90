--- conflicted
+++ resolved
@@ -4,20 +4,13 @@
   use parmot_mod, only : rmu,ro0,eeff
   use velo_mod,   only : isw_field_type
   use boozer_coordinates_mod, only : use_B_r
-<<<<<<< HEAD
   use boozer_sub, only : splint_boozer_coord, boozer_converter, &
     delthe_delphi_bv, vmec_to_boozer, boozer_to_vmec
   use get_canonical_coordinates_sub, only: get_canonical_coordinates, &
     vmec_to_can, can_to_vmec
   use alpha_lifetime_sub, only : orbit_timestep_axis
+  use spline_vmec_sub
   use diag_mod, only : icounter
-=======
-  use get_can_sub
-  use boozer_sub
-  use alpha_lifetime_sub
-  use spline_vmec_sub
-use diag_mod, only : icounter
->>>>>>> e7eb42aa
 !
   implicit none
 !
