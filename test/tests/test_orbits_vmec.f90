--- conflicted
+++ resolved
@@ -10,12 +10,7 @@
     vmec_to_can, can_to_vmec
   use alpha_lifetime_sub, only : orbit_timestep_axis
   use spline_vmec_sub
-<<<<<<< HEAD
-  use diag_mod, only : icounter
-=======
   use vmecin_sub, only : stevvo
-use diag_mod, only : icounter
->>>>>>> 6a5004d5
 !
   implicit none
 !
