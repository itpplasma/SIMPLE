--- conflicted
+++ resolved
@@ -119,14 +119,3 @@
 if (SIMPLE_TESTING)
     add_subdirectory(test)
 endif ()
-
-<<<<<<< HEAD
-if (DEFINED CMAKE_LIBRARY_OUTPUT_DIRECTORY)
-    add_custom_command(TARGET ${f2py_module_name} POST_BUILD
-        COMMAND ${CMAKE_COMMAND} -E copy
-        "${CMAKE_CURRENT_BINARY_DIR}/pysimple.py"
-        "${CMAKE_LIBRARY_OUTPUT_DIRECTORY}/pysimple.py"
-        COMMENT "Copying 'pysimple.py' file to '${CMAKE_LIBRARY_OUTPUT_DIRECTORY}'")
-endif()
-=======
->>>>>>> 394f2373
