--- conflicted
+++ resolved
@@ -8,13 +8,8 @@
 !                            starting surface to bmod_ref in Gauss -- removed,
 !                            now the actual field from VMEC is used one can
 !                            rather scale it with vmec_B_scale
-<<<<<<< HEAD
 trace_time = 1d-3        ! slowing down time, s
 sbeg = 0.6d0, 0.7d0     ! starting s (normalized toroidal flux) for particles. The particles will be distributed equally along these flux surfaces.
-=======
-trace_time = 1d-1        ! slowing down time, s
-sbeg = 0.6d0             ! starting s (normalized toroidal flux) for particles.
->>>>>>> 748be8ad
 num_surf = 2             ! number of flux surfaces. Value 0, distributes in volume.
 phibeg = 0.d0            ! starting phi for field line
 thetabeg = 0.d0          ! starting theta for field line
