--- conflicted
+++ resolved
@@ -102,11 +102,7 @@
   subroutine read_config
     integer :: iostat
     character(1024) :: iomsg
-<<<<<<< HEAD
-    
-=======
-
->>>>>>> 06f0583e
+
     ! for run with fixed random seed
     integer :: seedsize
     integer, allocatable :: seed(:)
