module params
  use util
  use parmot_mod, only : ro0, rmu
  use new_vmec_stuff_mod, only : old_axis_healing, old_axis_healing_boundary, &
    netcdffile, ns_s, ns_tp, multharm, vmec_B_scale, vmec_RZ_scale
  use velo_mod,   only : isw_field_type
  use field_can_mod, only : FieldCan
  use orbit_symplectic, only : SymplecticIntegrator, MultistageIntegrator

  implicit none
  save

  type :: Tracer
    double precision :: fper
    double precision :: dtau, dtaumin, v0
    integer          :: n_e, n_d

    integer :: integmode = 0 ! 0 = RK, 1 = Euler1, 2 = Euler2, 3 = Verlet
    double precision :: relerr

    type(FieldCan) :: f
    type(SymplecticIntegrator) :: si
    type(MultistageIntegrator) :: mi
  end type Tracer

  integer          :: nper=1000, i, ntestpart=1024
  integer          :: loopskip=0,iskip
  double precision :: dphi,phibeg,bmod00,rlarm,bmax,bmin
  double precision :: tau,dtau,dtaumin,xi
  double precision :: RT0,R0i,cbfi,bz0i,bf0,rbig
  double precision, dimension(1024) :: sbeg
  double precision :: thetabeg=0.0d0
  double precision, dimension(:),   allocatable :: bstart,volstart !where npoi is used, add a dimension at the end for sbeg
  double precision, dimension(:,:), allocatable :: xstart
  double precision, dimension(:,:), allocatable :: zstart, zend
  double precision, dimension(:), allocatable :: confpart_trap,confpart_pass
  double precision, dimension(:), allocatable :: times_lost
  double precision :: contr_pp=-1d0
  integer          :: ibins
  integer          :: startmode=1

  integer :: ntau ! number of dtaumin in dtau
  integer :: integmode = 1 ! 0 = RK, 1 = Euler1, 2 = Euler2, 3 = Verlet

  integer :: kpart = 0 ! progress counter for particles

  double precision :: relerr = 1d-13

  double precision, allocatable :: trap_par(:), perp_inv(:)
  integer,          allocatable :: iclass(:,:)

  integer, parameter :: n_tip_vars = 6  ! variables to evaluate at tip: z(1..5), par_inv
  integer :: nplagr,nder,npl_half
  integer :: norbper,nfp
  double precision :: fper, zerolam = 0d0

  double precision :: tcut = -1d0
  integer :: ntcut
  logical          :: class_plot = .False.    !<=AAA
  double precision :: cut_in_per = 0d0        !<=AAA

  logical :: fast_class=.False.  !if .true. quit immeadiately after fast classification

  ! Colliding with D-T reactor plasma. TODO: Make configurable
  logical :: swcoll = .False.
  double precision :: am1=2.0d0, am2=3.0d0, Z1=1.0d0, Z2=1.0d0, &
    densi1=0.5d14, densi2=0.5d14, tempi1=1.0d4, tempi2=1.0d4, tempe=1.0d4
  double precision :: dchichi,slowrate,dchichi_norm,slowrate_norm
  logical :: deterministic = .False.

  ! Further configuration parameters
  integer          :: notrace_passing = 0
  double precision :: facE_al=1d0, trace_time=1d-1
  integer :: ntimstep=10000, npoiper=100, npoiper2=256, n_e=2
  double precision :: n_d=4

  double precision :: v0

  integer :: nfirstpart, nlastpart

  logical :: debug = .False.
  integer :: ierr

  integer :: batch_size=2000000000  ! Initialize large so batch mode is not default
  integer :: ran_seed=12345
  integer :: num_surf=1
  logical :: reuse_batch =.False.
  integer, dimension (:), allocatable :: idx

  namelist /config/ notrace_passing, nper, npoiper, ntimstep, ntestpart, &
    trace_time, num_surf, sbeg, phibeg, thetabeg, loopskip, contr_pp,              &
    facE_al, npoiper2, n_e, n_d, netcdffile, ns_s, ns_tp, multharm,      &
    isw_field_type, startmode, integmode, relerr, tcut, debug,           &
    class_plot, cut_in_per, fast_class, vmec_B_scale,             &
    vmec_RZ_scale, swcoll, deterministic, old_axis_healing,              &
    old_axis_healing_boundary, am1, am2, Z1, Z2, &
    densi1, densi2, tempi1, tempi2, tempe, &
    batch_size, ran_seed, reuse_batch

contains

  subroutine read_config
    integer :: iostat
    character(1024) :: iomsg
<<<<<<< HEAD
 
=======
   
>>>>>>> 1d504642
    ! for run with fixed random seed
    integer :: seedsize
    integer, allocatable :: seed(:)

    open(1, file='simple.in', recl=1024, iostat=iostat, iomsg=iomsg)
    if (iostat /= 0) goto 666

    read(1, nml=config, iostat=iostat, iomsg=iomsg)
    if (iostat /= 0) goto 666
    close(1)
    
    if (deterministic) then
      call random_seed(size = seedsize)
      if (.not. allocated(seed)) allocate(seed(seedsize))
      seed = 0
      call random_seed(put=seed)
    endif

	if (deterministic) then
      call random_seed(size = seedsize)
      if (.not. allocated(seed)) allocate(seed(seedsize))
      seed = 0
      call random_seed(put=seed)
    endif

    if (swcoll .and. (tcut > 0.0d0 .or. class_plot .or. fast_class)) then
      stop 'Collisions are incompatible with classification'
    endif

    return

    666 print *, iomsg
    error stop
  end subroutine read_config


  subroutine params_init
    double precision :: E_alpha
    integer :: iostat, i, n
    character, dimension (:), allocatable :: batch_file
    logical :: old_batch
    real :: ran_tmp
<<<<<<< HEAD
    integer :: npoi, L1i
=======
    integer :: npoi, L1i 
>>>>>>> 1d504642

    E_alpha = 3.5d6/facE_al

  ! set alpha energy, velocity, and Larmor radius
    v0=sqrt(2.d0*E_alpha*ev/(n_d*p_mass))
    rlarm=v0*n_d*p_mass*c/(n_e*e_charge)
    ro0=rlarm

  ! Neglect relativistic effects by large inverse relativistic temperature
    rmu=1d8

  ! normalized slowing down time:
    tau=trace_time*v0
  ! normalized time step:
    dtau=tau/dble(ntimstep-1)
  ! parameters for the vacuum chamber:
    call stevvo(RT0,R0i,L1i,cbfi,bz0i,bf0) ! TODO: why again?
    rbig=rt0
  ! field line integration step step over phi (to check chamber wall crossing)
    dphi=2.d0*pi/(L1i*npoiper)
  ! orbit integration time step (to check chamber wall crossing)
    dtaumin=2.d0*pi*rbig/npoiper2  ! ntimstep =
    ntau=ceiling(dtau/dtaumin)
    dtaumin=dtau/ntau

    ntcut = ceiling(ntimstep*ntau*tcut/trace_time)

    norbper=ceiling(1d0*ntau*ntimstep/(L1i*npoiper2))
    nfp=L1i*norbper         !<= guess for footprint number

    zerolam=0.d0
    nplagr=4
    nder=0
    npl_half=nplagr/2

    fper = 2d0*pi/dble(L1i)   !<= field period

    npoi=nper*npoiper ! total number of starting points
    !See if batch is wanted, if yes find random or re-use from previous file.
    if (ntestpart > batch_size) then
      if (reuse_batch) then
        inquire(file="batch.dat", exist=old_batch)

        if (old_batch) then
          allocate(batch_file(batch_size))
          allocate(idx(batch_size))
          open(1, file='batch.dat', recl=batch_size, iostat=iostat)
          if (iostat /= 0) goto 666

          do i=1,batch_size
            read(1,iostat=iostat) batch_file(i)
            if (iostat /= 0) goto 667
            idx(i) = ichar(batch_file(i)) ! TODO batch_file list is pointless
          end do
          deallocate(batch_file)
          close(1)
        else !old_batch
          ! no old batch file found, so we pretend the user knew this and set the flag to :False.
          reuse_batch = .False.
        endif !old_batch
      endif !reuse_batch

      if (.not.reuse_batch) then
        !Create a random list(batch_size) of indices using ran_seed.
          allocate(idx(batch_size))

          call srand(ran_seed)

          do i=0,batch_size
            call random_number(ran_tmp)
            !Create randomized inidces from the amount available, leaving out the upper 1% as margin for later sorting and replacing of duplicates (relevant especially for smaller batches)
            idx(i) = floor(ceiling((ntestpart - (ntestpart*0.01))) * ran_tmp)
          end do

          call sort_idx(idx, batch_size)

          open(1, file='batch.dat', recl=batch_size*2, iostat=iostat)

          do n=1, batch_size
            write(1, *) idx(n)
          end do
          close(1)
      endif !reuse_batch again

      !Set ntestpart to batch_size for rest of the run.
      ntestpart = batch_size
    endif !batches wanted


    if( allocated(zstart))  deallocate(zstart)
    if( allocated(zend))  deallocate(zend)
    if( allocated(times_lost))  deallocate(times_lost)
    if( allocated(trap_par))  deallocate(trap_par)
    if( allocated(perp_inv))  deallocate(perp_inv)
    if( allocated(iclass))  deallocate(iclass)
    if( allocated(xstart))  deallocate(xstart)
    if( allocated(bstart))  deallocate(bstart)
    if( allocated(volstart))  deallocate(volstart)
    if( allocated(confpart_trap))  deallocate(confpart_trap)
    if( allocated(confpart_pass))  deallocate(confpart_pass)

    allocate(zstart(5,ntestpart), zend(5,ntestpart))
    allocate(times_lost(ntestpart), trap_par(ntestpart), perp_inv(ntestpart))
    allocate(xstart(3,npoi),bstart(npoi),volstart(npoi))
    allocate(confpart_trap(ntimstep),confpart_pass(ntimstep))
    allocate(iclass(3,ntestpart))

    return

    666 print *, iostat
    error stop
    667 print *, iostat
    error stop
  end subroutine params_init

  subroutine sort_idx(idx_arr, N)
    ! sort particle indices.
    integer :: N
    integer, dimension (N) :: idx_arr
    integer :: i, j, temp, o, r, num_removed, p
    logical :: swapped

    do j = n-1, 1, -1
       swapped = .false.
       do i = 1, j
          if (idx_arr(i) > idx_arr(i+1)) then
             temp = idx_arr(i)
             idx_arr(i) = idx_arr(i+1)
             idx_arr(i+1) = temp
             swapped = .true.
          end if
       end do
       if (.not. swapped) exit
    end do

    ! eliminate the duplicates, replace them by either appending from higher  indices, dependent on available indices.
    num_removed = 0
    do o=1, N
      if ((N-o) < (num_removed+1)) exit

      if (idx_arr(o) == idx_arr(o+1)) then
        num_removed = num_removed + 1
        do r=o+1, N-1
          idx_arr(r) = idx_arr(r+1)
        end do
      end if
    end do

    do p=N-num_removed+1, N
      idx_arr(p) = idx_arr(p-1) + 1
    end do

    if (idx_arr(N) > ntestpart) then
      print *,'ERROR - Invalid indices (Out of Range)!'
      error stop
    end if

  end subroutine sort_idx

end module params<|MERGE_RESOLUTION|>--- conflicted
+++ resolved
@@ -102,11 +102,7 @@
   subroutine read_config
     integer :: iostat
     character(1024) :: iomsg
-<<<<<<< HEAD
- 
-=======
-   
->>>>>>> 1d504642
+    
     ! for run with fixed random seed
     integer :: seedsize
     integer, allocatable :: seed(:)
@@ -149,11 +145,7 @@
     character, dimension (:), allocatable :: batch_file
     logical :: old_batch
     real :: ran_tmp
-<<<<<<< HEAD
     integer :: npoi, L1i
-=======
-    integer :: npoi, L1i 
->>>>>>> 1d504642
 
     E_alpha = 3.5d6/facE_al
 
