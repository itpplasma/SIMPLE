--- conflicted
+++ resolved
@@ -20,13 +20,9 @@
     orbit_symplectic.f90
     orbit_symplectic_quasi.f90
     util.f90
-<<<<<<< HEAD
     samplers.f90
     cut_detector.f90
-=======
-    cut_detector.f90
     classification.f90
->>>>>>> 74e871f4
     simple.f90
     parse_ants.f90
     collis_alphas.f90
