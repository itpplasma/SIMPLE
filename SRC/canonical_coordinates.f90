!
  use new_vmec_stuff_mod, only : netcdffile,multharm,ns_A,ns_s,ns_tp
!  use chamb_mod,  only : rbig,rcham2
  use parmot_mod, only : rmu,ro0,eeff
  use velo_mod,   only : isw_field_type
use diag_mod, only : icounter
  use orbit_symplectic, only : orbit_sympl_init, orbit_timestep_sympl
  use common, only: pi,c,e_charge,e_mass,p_mass,ev
!
#ifdef _OPENMP
  use omp_lib
#endif

!
  implicit none
!

  double precision,parameter  :: snear_axis=0.05d0
!
  logical          :: near_axis
  integer          :: npoi,ierr,L1i,nper,npoiper,i,ntimstep,ntestpart
  integer          :: ipart,notrace_passing,loopskip,iskip,ilost,it
  real             :: zzg
  double precision :: dphi,rbeg,phibeg,zbeg,bmod00,rcham,rlarm,bmax,bmin
  double precision :: tau,dtau,dtaumin,xi,v0,bmod_ref,E_alpha,trace_time
  double precision :: RT0,R0i,cbfi,bz0i,bf0,trap_par
  double precision :: sbeg,thetabeg
  double precision :: rbig,z1,z2
  double precision, dimension(5) :: z
  integer          :: npoiper2
  double precision :: contr_pp
  double precision :: facE_al
  integer          :: ibins
  integer          :: n_e,n_d,n_b
  integer, parameter :: npart = 984 !960
  double precision :: r,vartheta_c(npart),varphi_c(npart),theta_vmec,varphi_vmec,alam0(npart)
!
  integer :: i_ctr ! for nice counting in parallel
<<<<<<< HEAD
  integer :: mode_sympl = 0 ! 0 = Euler1, 1 = Euler2, 2 = Verlet
  
=======
!
!---------------------------------------------------------------------------  
! buffer for Poincare plot:
>>>>>>> 5c8e7c76
!
!---------------------------------------------------------------------------
! Prepare calculation of orbit tip by interpolation and buffer for Poincare plot:
!
  integer                                       :: nplagr,nder,npl_half,itip,iper
  integer                                       :: npass_regular,npass_chaotic,ntr_regular,ntr_chaotic
  integer                                       :: nstep_tot,norbper,ifp_tip,ifp_per
  integer                                       :: nfp,nfp_tip,nfp_per,kper
  double precision                              :: alam_prev,zerolam,twopi,fraction,fper,phiper
  double precision, dimension(5)                :: z_tip
  integer,          dimension(:),   allocatable :: ipoi
  double precision, dimension(:),   allocatable :: xp
  double precision, dimension(:,:), allocatable :: coef,orb_sten
  double precision, dimension(:,:), allocatable :: zpoipl_tip,zpoipl_per,dummy2d

  zerolam=0.d0
  twopi=2.d0*pi
  nplagr=6
  nder=0
  npl_half=nplagr/2

  allocate(ipoi(nplagr),coef(0:nder,nplagr),orb_sten(5,nplagr),xp(nplagr))
  do i=1,nplagr
    ipoi(i)=i
  enddo
!
! End prepare calculation of orbit tip by interpolation
!--------------------------------------------------------------------------
!
!  

  open(1,file='alpha_lifetime_m.inp')
  read (1,*) notrace_passing   !skip tracing passing prts if notrace_passing=1
  read (1,*) nper              !number of periods for initial field line
  read (1,*) npoiper           !number of points per period on this field line
  read (1,*) ntimstep          !number of time steps per slowing down time
  read (1,*) ntestpart         !number of test particles
  read (1,*) bmod_ref          !reference field, G, for Boozer $B_{00}$
  read (1,*) trace_time        !slowing down time, s
  read (1,*) sbeg              !starting s for field line                       !<=2017
  read (1,*) phibeg            !starting phi for field line                     !<=2017
  read (1,*) thetabeg          !starting theta for field line                   !<=2017
  read (1,*) loopskip          !how many loops to skip to shift random numbers
  read (1,*) contr_pp          !control of passing particle fraction
  read (1,*) facE_al           !facE_al test particle energy reduction factor
  read (1,*) npoiper2          !additional integration step split factor
  read (1,*) n_e               !test particle charge number (the same as Z)
  read (1,*) n_d               !test particle mass number (the same as A)
  read (1,*) netcdffile        !name of VMEC file in NETCDF format <=2017 NEW
  close(1)
!
! inverse relativistic temperature
  rmu=1d8
!
! alpha particle energy, eV:
  E_alpha=3.5d6/facE_al
! alpha particle velocity, cm/s
  v0=sqrt(2.d0*E_alpha*ev/(n_d*p_mass))
! 14.04.2013 end
!
! Larmor radius:
  rlarm=v0*n_d*p_mass*c/(n_e*e_charge*bmod_ref)
! normalized slowing down time:
  tau=trace_time*v0
! normalized time step:
  dtau=tau/dble(ntimstep-1)
!
bmod00=281679.46317784750d0
! Larmor raidus corresponds to the field stregth egual to $B_{00}$ harmonic
! in Boozer coordinates:
! 14.11.2011  bmod00=bmod_ref  !<=deactivated, use value from the 'alpha_lifetime.inp'
  ro0=rlarm*bmod00  ! 23.09.2013
!
  multharm=3 !3 !7
  ns_A=5
  ns_s=5
  ns_tp=5
!
  call spline_vmec_data
!call testing
!
  call stevvo(RT0,R0i,L1i,cbfi,bz0i,bf0)         !<=2017
!
  rbig=rt0
! field line integration step step over phi (to check chamber wall crossing)
  dphi=2.d0*pi/(L1i*npoiper)
! orbit integration time step (to check chamber wall crossing)
  dtaumin=dphi*rbig/npoiper2!
!dtau=2*dtaumin
dtau=dtaumin
print *,dtau
!
  fper=twopi/dble(L1i)   !<= field period
!
  call get_canonical_coordinates
!
  npass_regular=0
  npass_chaotic=0
  ntr_regular=0
  ntr_chaotic=0
!
print *, 'generating random initial conditions'
r=0.5d0
do ipart=1,npart
!
  call random_number(zzg)
!
  vartheta_c(ipart)=twopi*zzg
!
  call random_number(zzg)
!
  varphi_c(ipart)=twopi*zzg
!
  call random_number(zzg)
!
  alam0(ipart)=2.d0*zzg-1.d0
enddo

isw_field_type=0
i_ctr=0
!$omp parallel private(z,ifp,alam_prev,itip,ierr,orb_sten,xp,z_tip,i) &
!$omp& firstprivate(ipoi)
!print *, 'run started on thread ', omp_get_thread_num()

!$omp do
do ipart=1,npart  
!print *, 'particle ', ipart, '/', npart
!
  z(1)=r
  z(2)=vartheta_c(ipart)
  z(3)=varphi_c(ipart)
  z(4)=1.d0
  z(5)=alam0(ipart)
!  
!print *, 'z=', z
!
  norbper=10000 !300 !10
  nstep_tot=L1i*npoiper*norbper
  nfp=L1i*norbper         !<= guess for footprint number
  nfp_tip=nfp             !<= initial array dimension for tips
  nfp_per=nfp             !<= initial array dimension for periods
!
  allocate(zpoipl_tip(2,nfp_tip),zpoipl_per(2,nfp_per))
!
  ifp_tip=0               !<= initialize footprint counter on tips
  ifp_per=0               !<= initialize footprint counter on periods
!
icounter=0
  call orbit_sympl_init(z, dtau, dtaumin, mode_sympl) 
!
!--------------------------------
! Initialize tip detector
!
  itip=npl_half+1
  alam_prev=z(5)
!
! End initialize tip detector
!--------------------------------
! Initialize period crossing detector
!
  iper=npl_half+1
  kper=int(z(3)/fper)
!
! End initialize period crossing detector
!--------------------------------
!
!
  do i=1,nstep_tot
!
!    call orbit_timestep_axis(z,dtau,dtaumin,ierr)    
    call orbit_timestep_sympl(z, ierr)
!
    if(ierr.ne.0) exit
!
    if(i.le.nplagr) then          !<=first nplagr points to initialize stencil
      orb_sten(:,i)=z
    else                          !<=normal case, shift stencil
      orb_sten(:,ipoi(1))=z
      ipoi=cshift(ipoi,1)
    endif
!
!-------------------------------------------------------------------------
! Tip detection and interpolation
!
    if(alam_prev.lt.0.d0.and.z(5).gt.0.d0) itip=0   !<=tip has been passed
    itip=itip+1
    alam_prev=z(5)
    if(i.gt.nplagr) then          !<=use only initialized stencil
      if(itip.eq.npl_half) then   !<=stencil around tip is complete, interpolate
        xp=orb_sten(5,ipoi)
!
        call plag_coeff(nplagr,nder,zerolam,xp,coef)
!
        z_tip=matmul(orb_sten(:,ipoi),coef(0,:))
        z_tip(2)=modulo(z_tip(2),twopi)
        z_tip(3)=modulo(z_tip(3),twopi)
write(1001,*) z_tip
        ifp_tip=ifp_tip+1
        if(ifp_tip.gt.nfp_tip) then   !<=increase the buffer for banana tips
          allocate(dummy2d(2,ifp_tip-1))
          dummy2d=zpoipl_tip(:,1:ifp_tip-1)
          deallocate(zpoipl_tip)
          nfp_tip=nfp_tip+nfp
          allocate(zpoipl_tip(2,nfp_tip))
          zpoipl_tip(:,1:ifp_tip-1)=dummy2d
          deallocate(dummy2d)
        endif
        zpoipl_tip(:,ifp_tip)=z_tip(1:2)
      endif
    endif
!
! End tip detection and interpolation
!-------------------------------------------------------------------------
! Periodic boundary footprint detection and interpolation
!
    if(z(3).gt.dble(kper+1)*fper) then
      iper=0   !<=periodic boundary has been passed
      phiper=dble(kper+1)*fper
      kper=kper+1
    elseif(z(3).lt.dble(kper)*fper) then
      iper=0   !<=periodic boundary has been passed
      phiper=dble(kper)*fper
      kper=kper-1
    endif
    iper=iper+1
    if(i.gt.nplagr) then          !<=use only initialized stencil 
      if(iper.eq.npl_half) then   !<=stencil around periodic boundary is complete, interpolate
        xp=orb_sten(3,ipoi)-phiper
!
        call plag_coeff(nplagr,nder,zerolam,xp,coef)
!
        z_tip=matmul(orb_sten(:,ipoi),coef(0,:))
        z_tip(2)=modulo(z_tip(2),twopi)
        z_tip(3)=modulo(z_tip(3),twopi)
write(1002,*) z_tip
        ifp_per=ifp_per+1
        if(ifp_per.gt.nfp_per) then   !<=increase the buffer for periodic boundary footprints
          allocate(dummy2d(2,ifp_per-1))
          dummy2d=zpoipl_per(:,1:ifp_per-1)
          deallocate(zpoipl_per)
          nfp_per=nfp_per+nfp
          allocate(zpoipl_per(2,nfp_per))
          zpoipl_per(:,1:ifp_per-1)=dummy2d
          deallocate(dummy2d)
        endif
        zpoipl_per(:,ifp_per)=z_tip(1:2)
      endif
    endif
!
! End periodic boundary footprint detection and interpolation
!-------------------------------------------------------------------------
!
  enddo
close(1001)
close(1002)
!
!$omp critical
i_ctr = i_ctr+1
print *, 'particle ', i_ctr, '/', npart, ' done: ',icounter,'  field calls'
!$omp end critical
!
  if(ifp_tip.eq.0) then
!
    call fract_dimension(ifp_per,zpoipl_per(:,1:ifp_per),fraction)
!
    if(fraction.gt.0.2d0) then
      print *,'chaotic passing orbit'
!$omp atomic
      npass_chaotic=npass_chaotic+1
    else
      print *,'regular passing orbit'
!$omp atomic
      npass_regular=npass_regular+1
    endif
  else
!
    call fract_dimension(ifp_tip,zpoipl_tip(:,1:ifp_tip),fraction)
!
    if(fraction.gt.0.2d0) then
      print *,'chaotic trapped orbit'
!$omp atomic
      ntr_chaotic=ntr_chaotic+1
    else
      print *,'regular trapped orbit'
!$omp atomic
      ntr_regular=ntr_regular+1
    endif
  endif
!
  deallocate(zpoipl_tip,zpoipl_per)
print *,npass_regular,' passing regular ',npass_chaotic,' passing chaotic ', &
        ntr_regular,' trapped regular ',ntr_chaotic,' trapped chaotic'
enddo
!$omp end do
!$omp end parallel
!
  call deallocate_can_coord
!
  end
!
!ccccccccccccccccccccccccccccccccccccccccccccccccccccccccccccccccccccccccccccccc
!
  subroutine fract_dimension(ntr,rt,fraction)
!
#ifdef _OPENMP
  use omp_lib
#endif
!
  implicit none
!
integer, parameter :: iunit=1003
  integer :: itr,ntr,ir,it,ngrid,nrefine,irefine,kr,kt,nboxes
  double precision :: fraction,r,rmax,rmin,tmax,tmin,hr,ht
  double precision, dimension(2,ntr)              :: rt
  logical,          dimension(:,:),   allocatable :: free
!
  rmin=minval(rt(1,:))
  rmax=maxval(rt(1,:))
  tmin=minval(rt(2,:))
  tmax=maxval(rt(2,:))
!
  nrefine=int(log(dble(ntr))/log(4.d0))
!
  ngrid=1
  nrefine=nrefine+3       !<=add 3 for curiousity
  do irefine=1,nrefine
    ngrid=ngrid*2
    allocate(free(0:ngrid,0:ngrid))
    free=.true.
    hr=(rmax-rmin)/dble(ngrid)
    ht=(tmax-tmin)/dble(ngrid)
    nboxes=0
    do itr=1,ntr
      kr=int((rt(1,itr)-rmin)/hr)
      kr=min(ngrid-1,max(0,kr))
      kt=int((rt(2,itr)-tmin)/ht)
      kt=min(ngrid-1,max(0,kt))
      if(free(kr,kt)) then
        free(kr,kt)=.false.
        nboxes=nboxes+1
      endif
    enddo
    deallocate(free)
write(iunit,*) dble(irefine),dble(nboxes)/dble(ngrid**2)
    if(irefine.eq.nrefine-3) fraction=dble(nboxes)/dble(ngrid**2)
  enddo
close(iunit)
!
  end subroutine fract_dimension<|MERGE_RESOLUTION|>--- conflicted
+++ resolved
@@ -36,14 +36,10 @@
   double precision :: r,vartheta_c(npart),varphi_c(npart),theta_vmec,varphi_vmec,alam0(npart)
 !
   integer :: i_ctr ! for nice counting in parallel
-<<<<<<< HEAD
   integer :: mode_sympl = 0 ! 0 = Euler1, 1 = Euler2, 2 = Verlet
-  
-=======
 !
 !---------------------------------------------------------------------------  
 ! buffer for Poincare plot:
->>>>>>> 5c8e7c76
 !
 !---------------------------------------------------------------------------
 ! Prepare calculation of orbit tip by interpolation and buffer for Poincare plot:
