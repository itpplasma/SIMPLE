--- conflicted
+++ resolved
@@ -597,12 +597,8 @@
 end subroutine
 
 subroutine init_starting_points
-<<<<<<< HEAD
   use get_canonical_coordinates_sub, only: can_to_vmec
   use samplers, only: START_FILE
-=======
-  use get_can_sub, only: can_to_vmec
->>>>>>> 6535018a
 
   integer :: ipart
   real :: zzg
@@ -672,12 +668,9 @@
 subroutine init_starting_points_global
 
   use find_bminmax_sub, only : get_bminmax
-<<<<<<< HEAD
   use get_canonical_coordinates_sub, only: can_to_vmec
   use samplers, only: START_FILE
-=======
-  use get_can_sub, only: can_to_vmec
->>>>>>> 6535018a
+
 
   integer, parameter :: ns=1000
   integer :: ipart,is,s_idx,parts_per_s
@@ -896,21 +889,15 @@
       print *,'unknown field type'
   endif
 !
-<<<<<<< HEAD
-  !$omp critical 
-=======
+
 !$omp critical
->>>>>>> 6535018a
   call find_bminmax(z(1),bmin,bmax)
   passing = z(5)**2.gt.1.d0-bmod/bmax
   trap_par(ipart) = ((1.d0-z(5)**2)*bmax/bmod-1.d0)*bmin/(bmax-bmin)
   perp_inv(ipart) = z(4)**2*(1.d0-z(5)**2)/bmod
   iclass(:,ipart) = 0
-<<<<<<< HEAD
-  !$omp end critical
-=======
 !$omp end critical
->>>>>>> 6535018a
+
 
 ! Forced classification of passing as regular:
   if(passing.and.(notrace_passing.eq.1 .or. trap_par(ipart).le.contr_pp)) then
